--- conflicted
+++ resolved
@@ -7,11 +7,7 @@
 
 ![Beam Sensor Model](results/Figure_1.png)
 
-<<<<<<< HEAD
-**Dynamic**
-=======
 ### Dynamic
->>>>>>> 06d88f96
 
 https://user-images.githubusercontent.com/56788883/205514430-a6efdb5c-16e9-4c3a-b4c8-913ad375c849.mp4
 
@@ -22,23 +18,12 @@
 
 ![pose estimation](results/output.png)
 
-<<<<<<< HEAD
-**More clear images after applying erosion and dilation**
-=======
 ### More clear images after applying erosion and dilation
 
->>>>>>> 06d88f96
 ![pose estimation](results/outputDilated.png)
 
 ![pose estimation](results/outputEroted.png)
 
-<<<<<<< HEAD
-**Final likelihood with the map**
-![pose estimation](results/outputTotalWithDilation.png)
-
-**For the pose estimation, a multi-threaded code was used**
-![cpu usage](results/CPU.png)
-=======
 ### Final likelihood with the map
 
 ![pose estimation](results/outputTotalWithDilation.png)
@@ -46,4 +31,3 @@
 
 ### For the pose estimation, a multi-threaded code was used
 ![cpu usage](results/CPU.png)
->>>>>>> 06d88f96
